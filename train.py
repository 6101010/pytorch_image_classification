--- conflicted
+++ resolved
@@ -92,14 +92,10 @@
     # configuration of optimizer
     parser.add_argument('--epochs', type=int)
     parser.add_argument('--batch_size', type=int)
-<<<<<<< HEAD
+    parser.add_argument('--ghost_batch_size', type=int)
     parser.add_argument(
         '--optimizer', type=str, choices=['sgd', 'adam', 'lars'])
     parser.add_argument('--gradient_clip', type=float)
-=======
-    parser.add_argument('--ghost_batch_size', type=int)
-    parser.add_argument('--optimizer', type=str, choices=['sgd', 'adam'])
->>>>>>> be5590ed
     parser.add_argument('--base_lr', type=float)
     parser.add_argument('--weight_decay', type=float)
     # configuration for SGD
@@ -263,22 +259,16 @@
             else:
                 outputs = model(data)
             loss = criterion(outputs, targets)
-            loss.backward()
+            if amp_handle is not None:
+                with amp_handle.scale_loss(loss, optimizer) as scaled_loss:
+                    scaled_loss.backward()
+            else:
+                loss.backward()
+            if 'gradient_clip' in optim_config.keys():
+                torch.nn.utils.clip_grad_norm_(model.parameters(),
+                                               optim_config['gradient_clip'])
             optimizer.step()
         else:
-<<<<<<< HEAD
-            outputs = model(data)
-        loss = criterion(outputs, targets)
-        if amp_handle is not None:
-            with amp_handle.scale_loss(loss, optimizer) as scaled_loss:
-                scaled_loss.backward()
-        else:
-            loss.backward()
-        if 'gradient_clip' in optim_config.keys():
-            torch.nn.utils.clip_grad_norm_(model.parameters(),
-                                           optim_config['gradient_clip'])
-        optimizer.step()
-=======
             batch_size = optim_config['batch_size']
             ghost_batch_size = optim_config['ghost_batch_size']
             n_split = batch_size // ghost_batch_size
@@ -297,7 +287,12 @@
                     outputs2.append(output2_chunk)
                     output_chunk = (output1_chunk, output2_chunk)
                     loss = criterion(output_chunk, target_chunk)
-                    loss.backward()
+                    if amp_handle is not None:
+                        with amp_handle.scale_loss(loss,
+                                                   optimizer) as scaled_loss:
+                            scaled_loss.backward()
+                    else:
+                        loss.backward()
                 outputs1 = torch.cat(outputs1)
                 outputs2 = torch.cat(outputs2)
                 outputs = (outputs1, outputs2)
@@ -324,12 +319,19 @@
                     output_chunk = model(data_chunk)
                     outputs.append(output_chunk)
                     loss = criterion(output_chunk, target_chunk)
-                    loss.backward()
+                    if amp_handle is not None:
+                        with amp_handle.scale_loss(loss,
+                                                   optimizer) as scaled_loss:
+                            scaled_loss.backward()
+                    else:
+                        loss.backward()
                 outputs = torch.cat(outputs)
+            if 'gradient_clip' in optim_config.keys():
+                torch.nn.utils.clip_grad_norm_(model.parameters(),
+                                               optim_config['gradient_clip'])
             for param in model.parameters():
                 param.grad.data.div_(n_split)
             optimizer.step()
->>>>>>> be5590ed
 
         loss_ = loss.item()
         num = data.size(0)
