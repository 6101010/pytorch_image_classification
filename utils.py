import importlib
<<<<<<< HEAD
import json
import pathlib
=======
>>>>>>> 266e04c5
import shutil
import tempfile
import numpy as np
import torch
import torch.nn as nn
import torch.nn.functional as F
import torch.optim
import torch.optim.lr_scheduler

import augmentations


def str2bool(s):
    if s.lower() == 'true':
        return True
    elif s.lower() == 'false':
        return False
    else:
        raise RuntimeError('Boolean value expected')


def load_model(config):
    module = importlib.import_module('models.{}'.format(config['arch']))
    Network = getattr(module, 'Network')
    return Network(config)


def save_checkpoint(state, outdir):
    model_path = outdir / 'model_state.pth'
    best_model_path = outdir / 'model_best_state.pth'
    torch.save(state, model_path)
    if state['best_epoch'] == state['epoch']:
        shutil.copy(model_path, best_model_path)


def save_epoch_logs(epoch_logs, outdir):
    dirname = outdir.resolve().as_posix().replace('/', '_')
    tempdir = pathlib.Path(tempfile.mkdtemp(prefix=dirname, dir='/tmp'))
    temppath = tempdir / 'log.json'
    with open(temppath, 'w') as fout:
        json.dump(epoch_logs, fout, indent=2)
    shutil.copy(temppath.as_posix(), outdir / temppath.name)
    shutil.rmtree(tempdir, ignore_errors=True)


class AverageMeter:
    def __init__(self):
        self.reset()

    def reset(self):
        self.val = 0
        self.avg = 0
        self.sum = 0
        self.count = 0

    def update(self, val, num):
        self.val = val
        self.sum += val * num
        self.count += num
        self.avg = self.sum / self.count


def onehot(label, n_classes):
    return torch.zeros(label.size(0), n_classes).scatter_(
        1, label.view(-1, 1), 1)


def mixup(data, targets, alpha, n_classes):
    indices = torch.randperm(data.size(0))
    data2 = data[indices]
    targets2 = targets[indices]

    targets = onehot(targets, n_classes)
    targets2 = onehot(targets2, n_classes)

    lam = torch.FloatTensor([np.random.beta(alpha, alpha)])
    data = data * lam + data2 * (1 - lam)
    targets = targets * lam + targets2 * (1 - lam)

    return data, targets


def cross_entropy_loss(input, target, size_average=True):
    input = F.log_softmax(input, dim=1)
    loss = -torch.sum(input * target)
    if size_average:
        return loss / input.size(0)
    else:
        return loss


class CrossEntropyLoss(object):
    def __init__(self, size_average=True):
        self.size_average = size_average

    def __call__(self, input, target):
        return cross_entropy_loss(input, target, self.size_average)


class SGDRScheduler(torch.optim.lr_scheduler._LRScheduler):
    def __init__(self, optimizer, T0, T_mul, eta_min, last_epoch=-1):
        self.Ti = T0
        self.T_mul = T_mul
        self.eta_min = eta_min

        self.last_restart = 0

        super(SGDRScheduler, self).__init__(optimizer, last_epoch)

    def get_lr(self):
        T_cur = self.last_epoch - self.last_restart
        if T_cur >= self.Ti:
            self.last_restart = self.last_epoch
            self.Ti = self.Ti * self.T_mul
            T_cur = 0

        return [
            self.eta_min + (base_lr - self.eta_min) *
            (1 + np.cos(np.pi * T_cur / self.Ti)) / 2
            for base_lr in self.base_lrs
        ]


def cosine_annealing(step, total_steps, lr_max, lr_min):
    return lr_min + (lr_max - lr_min) * 0.5 * (
        1 + np.cos(step / total_steps * np.pi))


def _get_optimizer(model_parameters, optim_config):
    if optim_config['optimizer'] == 'sgd':
        optimizer = torch.optim.SGD(
            model_parameters,
            lr=optim_config['base_lr'],
            momentum=optim_config['momentum'],
            weight_decay=optim_config['weight_decay'],
            nesterov=optim_config['nesterov'])
    elif optim_config['optimizer'] == 'adam':
        optimizer = torch.optim.Adam(
            model_parameters,
            lr=optim_config['base_lr'],
            betas=optim_config['betas'],
            weight_decay=optim_config['weight_decay'])
    return optimizer


def _get_scheduler(optimizer, optim_config):
    if optim_config['optimizer'] == 'sgd':
        if optim_config['scheduler'] == 'multistep':
            scheduler = torch.optim.lr_scheduler.MultiStepLR(
                optimizer,
                milestones=optim_config['milestones'],
                gamma=optim_config['lr_decay'])
        elif optim_config['scheduler'] == 'sgdr':
            scheduler = SGDRScheduler(optimizer, optim_config['T0'],
                                      optim_config['Tmult'],
                                      optim_config['lr_min'])
        elif optim_config['scheduler'] == 'cosine':
            total_steps = optim_config['epochs'] * \
                optim_config['steps_per_epoch']

            scheduler = torch.optim.lr_scheduler.LambdaLR(
                optimizer,
                lr_lambda=lambda step: cosine_annealing(
                    step,
                    total_steps,
                    1,  # since lr_lambda computes multiplicative factor
                    optim_config['lr_min'] / optim_config['base_lr']))
    else:
        scheduler = None
    return scheduler


def create_optimizer(model_parameters, optim_config):
    optimizer = _get_optimizer(model_parameters, optim_config)
    scheduler = _get_scheduler(optimizer, optim_config)
<<<<<<< HEAD
    return optimizer, scheduler


def accuracy(output, target, topk=(1, )):
    with torch.no_grad():
        maxk = max(topk)
        batch_size = target.size(0)

        _, pred = output.topk(maxk, 1, True, True)
        pred = pred.t()
        correct = pred.eq(target.view(1, -1).expand_as(pred))

        res = []
        for k in topk:
            correct_k = correct[:k].view(-1).float().sum(0, keepdim=True)
            res.append(correct_k.mul_(1 / batch_size))
    return res


def onehot_encoding(label, n_classes):
    return torch.zeros(label.size(0), n_classes).to(label.device).scatter_(
        1, label.view(-1, 1), 1)


def cross_entropy_loss(input, target, reduction):
    input = F.log_softmax(input, dim=1)
    loss = -input * target
    if reduction == 'none':
        return loss
    elif reduction == 'mean':
        return loss.mean()
    elif reduction == 'sum':
        return loss.sum()
    else:
        raise ValueError(
            '`reduction` must be one of \'none\', \'mean\', or \'sum\'.')


def label_smoothing_criterion(epsilon, reduction):
    def _label_smoothing_criterion(preds, targets):
        n_classes = preds.size(1)
        device = preds.device

        onehot = onehot_encoding(targets, n_classes).float().to(device)
        targets = onehot * (1 - epsilon) + torch.ones_like(onehot).to(
            device) * epsilon / n_classes
        loss = cross_entropy_loss(preds, targets, reduction)
        if reduction == 'none':
            return loss
        elif reduction == 'mean':
            return loss.mean()
        elif reduction == 'sum':
            return loss.sum()
        else:
            raise ValueError(
                '`reduction` must be one of \'none\', \'mean\', or \'sum\'.')

    return _label_smoothing_criterion


def get_criterion(data_config):
    if data_config['use_mixup']:
        train_criterion = augmentations.mixup.mixup_criterion
    elif data_config['use_ricap']:
        train_criterion = augmentations.ricap.ricap_criterion
    elif data_config['use_label_smoothing']:
        train_criterion = label_smoothing_criterion(
            data_config['label_smoothing_epsilon'], reduction='mean')
    elif data_config['use_dual_cutout']:
        train_criterion = augmentations.cutout.DualCutoutCriterion(
            data_config['dual_cutout_alpha'])
    else:
        train_criterion = nn.CrossEntropyLoss(reduction='mean')
    test_criterion = nn.CrossEntropyLoss(reduction='mean')
    return train_criterion, test_criterion
=======
    return optimizer, scheduler
>>>>>>> 266e04c5
<|MERGE_RESOLUTION|>--- conflicted
+++ resolved
@@ -1,17 +1,12 @@
 import importlib
-<<<<<<< HEAD
 import json
 import pathlib
-=======
->>>>>>> 266e04c5
 import shutil
 import tempfile
 import numpy as np
 import torch
 import torch.nn as nn
 import torch.nn.functional as F
-import torch.optim
-import torch.optim.lr_scheduler
 
 import augmentations
 
@@ -64,43 +59,6 @@
         self.sum += val * num
         self.count += num
         self.avg = self.sum / self.count
-
-
-def onehot(label, n_classes):
-    return torch.zeros(label.size(0), n_classes).scatter_(
-        1, label.view(-1, 1), 1)
-
-
-def mixup(data, targets, alpha, n_classes):
-    indices = torch.randperm(data.size(0))
-    data2 = data[indices]
-    targets2 = targets[indices]
-
-    targets = onehot(targets, n_classes)
-    targets2 = onehot(targets2, n_classes)
-
-    lam = torch.FloatTensor([np.random.beta(alpha, alpha)])
-    data = data * lam + data2 * (1 - lam)
-    targets = targets * lam + targets2 * (1 - lam)
-
-    return data, targets
-
-
-def cross_entropy_loss(input, target, size_average=True):
-    input = F.log_softmax(input, dim=1)
-    loss = -torch.sum(input * target)
-    if size_average:
-        return loss / input.size(0)
-    else:
-        return loss
-
-
-class CrossEntropyLoss(object):
-    def __init__(self, size_average=True):
-        self.size_average = size_average
-
-    def __call__(self, input, target):
-        return cross_entropy_loss(input, target, self.size_average)
 
 
 class SGDRScheduler(torch.optim.lr_scheduler._LRScheduler):
@@ -179,7 +137,6 @@
 def create_optimizer(model_parameters, optim_config):
     optimizer = _get_optimizer(model_parameters, optim_config)
     scheduler = _get_scheduler(optimizer, optim_config)
-<<<<<<< HEAD
     return optimizer, scheduler
 
 
@@ -254,7 +211,4 @@
     else:
         train_criterion = nn.CrossEntropyLoss(reduction='mean')
     test_criterion = nn.CrossEntropyLoss(reduction='mean')
-    return train_criterion, test_criterion
-=======
-    return optimizer, scheduler
->>>>>>> 266e04c5
+    return train_criterion, test_criterion